--- conflicted
+++ resolved
@@ -55,15 +55,11 @@
 			final int mb = 1024 * 1024;
 			final Runtime runtime = Runtime.getRuntime();
 			final long start = System.currentTimeMillis();
-<<<<<<< HEAD
-			final Varargs returnValue = tickWorker.resume(LuaValue.NIL);
-=======
 			final Varargs returnValue = tickWorker.resume(LuaValue.NIL); // tick 1 is expected to be immidiatly put to sleep
 			final int newMemory = globals.getUsedMemory();
 			final int memoryGrowth = newMemory - TestLongRunningTask.lastMemory;
 			TestLongRunningTask.lastMemory = newMemory;
-			System.out.println("Used Memory " + TestLongRunningTask.lastMemory + " " + ((memoryGrowth > 0) ? ("+" + memoryGrowth) : memoryGrowth));
->>>>>>> 9b7aaed1
+			System.out.println("Used Memory " + TestLongRunningTask.lastMemory + " " + (memoryGrowth > 0 ? "+" + memoryGrowth : memoryGrowth));
 			System.out.println("Took " + (System.currentTimeMillis() - start) + " Instructions " + coroutineInstructionLimit.getCurrentInstructions() + "  Used Memory:" + (runtime.totalMemory() - runtime.freeMemory()) / mb);
 			final LuaValue processedWithoutError = returnValue.arg(1);
 			if (processedWithoutError.isboolean() && !((LuaBoolean) processedWithoutError).v) {
